--- conflicted
+++ resolved
@@ -53,20 +53,6 @@
 spartan serve
 ```
 
-<<<<<<< HEAD
-## Usage
-1. To install the spartan command line tool
-```bash
-pip install python-spartan
-```
-
-2. Try
-```bash
-spartan --help
-```
-
-=======
->>>>>>> 1bf6a0f0
 ## Testing
 ```bash
 pytest
