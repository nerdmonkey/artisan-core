<<<<<<< HEAD
from typing import List, Tuple, Union
=======
from datetime import datetime
from typing import List, Tuple
>>>>>>> 1bf6a0f0

from sqlalchemy import asc, desc
from sqlalchemy.orm import Session

from app.exceptions.user import (
    DuplicateUserError,
    InvalidSortFieldError,
    UserNotFoundError,
)
from app.models.user import User
from app.requests.user import UserCreateRequest, UserUpdateRequest
from app.responses.user import UserCreateResponse, UserResponse, UserUpdateResponse


class UserService:
    """
    Service class for managing user-related operations.
    """

    def __init__(self, db: Session):
        """
        Initialize the UserService class.

        Args:
            db (Session): The database session.
        """
        self.db = db

    def get_by_id(self, id: int) -> User:
        """
        Retrieve a user by their ID.

        Args:
            id (int): The ID of the user.

        Returns:
            User: The user object.

        Raises:
            UserNotFoundError: If the user is not found.
        """
        user = self.db.query(User).filter(User.id == id).first()
        if not user:
            raise UserNotFoundError("User not found")
        return user

    def filter(self, *conditions):
        for condition in conditions:
            if isinstance(condition, list):
                start_date, end_date = condition
                self.filtered_users = [
                    user
                    for user in self.filtered_users
                    if start_date <= user.created_at <= end_date
                ]
            else:
                attribute = condition.left.key
                value = condition.right.value
                self.filtered_users = [
                    user
                    for user in self.filtered_users
                    if getattr(user, attribute) == value
                ]
        return self

    def all(
        self,
        page: int = 1,
        items_per_page: int = 10,
        sort_type: str = "asc",
        sort_by: str = "id",
        username: str = None,
        start_date: datetime = None,
        end_date: datetime = None,
    ) -> Tuple[List[UserResponse], int, int, int, int]:
        offset = (page - 1) * items_per_page
        query = self.db.query(User)

        # Apply username filter in MockSession
        if username:
            query = query.filter(User.username == username)

        # Sorting logic
        if not hasattr(User, sort_by):
            raise InvalidSortFieldError("Invalid sort field or sort type")

        sort_column = getattr(User, sort_by)
        query = query.order_by(
            asc(sort_column) if sort_type == "asc" else desc(sort_column)
        )

        # Retrieve filtered and paginated results from MockSession
        users = query.offset(offset).limit(items_per_page).all()

        # Apply date filtering directly within UserService
        if start_date and end_date:
            users = [
                user for user in users if start_date <= user.created_at <= end_date
            ]

        # Convert users to response format
        users_response = [
            UserResponse(
                id=user.id,
                username=user.username,
                email=user.email,
                created_at=user.created_at.strftime("%Y-%m-%d %H:%M:%S"),
                updated_at=user.updated_at.strftime("%Y-%m-%d %H:%M:%S"),
            )
            for user in users
        ]

        # Pagination details
        total = query.count()
        last_page = (total - 1) // items_per_page + 1
        first_item = offset + 1
        last_item = min(offset + items_per_page, total)

        return users_response, total, last_page, first_item, last_item

    def save(self, user_request: UserCreateRequest) -> UserCreateResponse:
        """
        Save a new user to the database.

        Args:
            user_request (UserCreateRequest): The user create request object.

        Returns:
            UserCreateResponse: The response data of the created user.

        Raises:
            DuplicateUserError: If a user with the same email already exists.
        """
        existing_user = (
            self.db.query(User).filter(User.email == user_request.email).first()
        )
        if existing_user:
            raise DuplicateUserError("User with this email already exists")

        user_data = user_request.model_dump(exclude_unset=True)
        user_data["password"] = "hashed_" + user_data["password"]
        new_user = User(**user_data)

        self.db.add(new_user)
        self.db.commit()
        self.db.refresh(new_user)

        return UserCreateResponse(
            id=new_user.id,
            username=new_user.username,
            email=new_user.email,
            created_at=new_user.created_at.strftime("%Y-%m-%d %H:%M:%S"),
            updated_at=new_user.updated_at.strftime("%Y-%m-%d %H:%M:%S"),
        )

    def update(self, id: int, user_request: UserUpdateRequest) -> UserUpdateResponse:
        """
        Update a user in the database.

        Args:
            id (int): The ID of the user.
            user_request (UserUpdateRequest): The user update request object.

        Returns:
            UserUpdateResponse: The response data of the updated user.

        Raises:
            UserNotFoundError: If the user is not found.
        """
        user = self.get_by_id(id)
        update_data = user_request.model_dump(exclude_unset=True)
        if "password" in update_data:
            update_data["password"] = "hashed_" + update_data["password"]

        for key, value in update_data.items():
            setattr(user, key, value)

        self.db.commit()
        self.db.refresh(user)

        return UserUpdateResponse(
            id=user.id,
            username=user.username,
            email=user.email,
            created_at=user.created_at.strftime("%Y-%m-%d %H:%M:%S"),
            updated_at=user.updated_at.strftime("%Y-%m-%d %H:%M:%S"),
        )

    def delete(self, id: int) -> UserResponse:
        """
        Delete a user by ID.

        Args:
            id (int): The ID of the user to delete.

        Returns:
            UserResponse: The deleted user information.

        Raises:
            UserNotFoundError: If the user is not found.
        """
        user = self.get_by_id(id)

        response = UserResponse(
            id=user.id,
            username=user.username,
            email=user.email,
            created_at=user.created_at.strftime("%Y-%m-%d %H:%M:%S"),
            updated_at=user.updated_at.strftime("%Y-%m-%d %H:%M:%S"),
        )

        self.db.delete(user)
        self.db.commit()

        return response

    def total(self) -> int:
        """
        Get the total number of users.

        Returns:
            int: The total number of users.
        """
        return self.db.query(User).count()

    def find(self, id: int) -> UserResponse:
        """
        Find a user by their ID and return the user response.

        Args:
            id (int): The ID of the user.

        Returns:
            UserResponse: The user response.

        Raises:
            UserNotFoundError: If the user is not found.
        """
        user = self.get_by_id(id)
        return UserResponse(
            id=user.id,
            username=user.username,
            email=user.email,
            created_at=user.created_at.strftime("%Y-%m-%d %H:%M:%S"),
            updated_at=user.updated_at.strftime("%Y-%m-%d %H:%M:%S"),
        )

    def bulk_delete(self, user_ids: List[int]) -> List[int]:
        users_to_delete = self.db.query(User).filter(User.id.in_(user_ids)).all()

        if not users_to_delete:
            raise UserNotFoundError("No users found for the given IDs")

<<<<<<< HEAD
        Raises:
            HTTPException: If a user with the same email already exists.
        """
        try:
            existing = self.db.query(User).filter(User.email == user.email).first()
            if existing:
                raise HTTPException(
                    status_code=422, detail="User with this email already exists"
                )
            data = user.model_dump(exclude_unset=True)
            data["password"] = "hashed_" + data["password"]
            item = User(**data)
            self.db.add(item)
            self.db.commit()
            self.db.refresh(item)

            item = self.db.query(User).filter(User.id == item.id).first()
            response_data = {
                "id": item.id,
                "username": item.username,
                "email": item.email,
                "created_at": item.created_at.strftime("%Y-%m-%d %H:%M:%S"),
                "updated_at": item.updated_at.strftime("%Y-%m-%d %H:%M:%S"),
            }
            return response_data
        except DatabaseError as e:
            raise HTTPException(status_code=500, detail=f"{str(e)}")

    def update(self, id: int, user: UserUpdateRequest) -> UserUpdateResponse:
        """
        Update a user in the database.

        Args:
            id (int): The ID of the user.
            user (UserUpdateRequest): The user update request object.

        Returns:
            UserUpdateResponse: The response data of the updated user.
        """
        try:
            item = self.get_by_id(id)
            data = user.model_dump(exclude_unset=True)
            if "password" in data:
                data["password"] = "hashed_" + data["password"]
            for key, value in data.items():
                setattr(item, key, value)
            self.db.commit()
            self.db.refresh(item)
            response_data = {
                "id": item.id,
                "username": item.username,
                "email": item.email,
                "created_at": item.created_at.strftime("%Y-%m-%d %H:%M:%S"),
                "updated_at": item.updated_at.strftime("%Y-%m-%d %H:%M:%S"),
            }
            return response_data
        except DatabaseError as e:
            raise HTTPException(status_code=500, detail="Internal server error")

    def delete(self, id: int) -> UserResponse:
        try:
            item = self.get_by_id(id)
            response_data = {
                "id": item.id,
                "username": item.username,
                "email": item.email,
                "created_at": item.created_at.strftime("%Y-%m-%d %H:%M:%S"),
                "updated_at": item.updated_at.strftime("%Y-%m-%d %H:%M:%S"),
            }
            self.db.delete(item)
            self.db.commit()
            return response_data
        except DatabaseError as e:
            raise HTTPException(status_code=500, detail="Internal server error")

    def bulk_delete(self, ids: Union[int, List[int]]):
        if isinstance(ids, int):
            ids = [ids]

        deleted_users = []

        for id in ids:
            item = self.get_by_id(id)
            if item:
                self.db.delete(item)
                response_data = {
                    "id": item.id,
                    "username": item.username,
                    "email": item.email,
                    "created_at": item.created_at.strftime("%Y-%m-%d %H:%M:%S"),
                    "updated_at": item.updated_at.strftime("%Y-%m-%d %H:%M:%S"),
                }
                deleted_users.append(response_data)
=======
        deleted_user_ids = [user.id for user in users_to_delete]
        for user in users_to_delete:
            self.db.delete(user)
>>>>>>> 1bf6a0f0

        self.db.commit()

        return deleted_user_ids<|MERGE_RESOLUTION|>--- conflicted
+++ resolved
@@ -1,9 +1,5 @@
-<<<<<<< HEAD
-from typing import List, Tuple, Union
-=======
 from datetime import datetime
 from typing import List, Tuple
->>>>>>> 1bf6a0f0
 
 from sqlalchemy import asc, desc
 from sqlalchemy.orm import Session
@@ -257,105 +253,9 @@
         if not users_to_delete:
             raise UserNotFoundError("No users found for the given IDs")
 
-<<<<<<< HEAD
-        Raises:
-            HTTPException: If a user with the same email already exists.
-        """
-        try:
-            existing = self.db.query(User).filter(User.email == user.email).first()
-            if existing:
-                raise HTTPException(
-                    status_code=422, detail="User with this email already exists"
-                )
-            data = user.model_dump(exclude_unset=True)
-            data["password"] = "hashed_" + data["password"]
-            item = User(**data)
-            self.db.add(item)
-            self.db.commit()
-            self.db.refresh(item)
-
-            item = self.db.query(User).filter(User.id == item.id).first()
-            response_data = {
-                "id": item.id,
-                "username": item.username,
-                "email": item.email,
-                "created_at": item.created_at.strftime("%Y-%m-%d %H:%M:%S"),
-                "updated_at": item.updated_at.strftime("%Y-%m-%d %H:%M:%S"),
-            }
-            return response_data
-        except DatabaseError as e:
-            raise HTTPException(status_code=500, detail=f"{str(e)}")
-
-    def update(self, id: int, user: UserUpdateRequest) -> UserUpdateResponse:
-        """
-        Update a user in the database.
-
-        Args:
-            id (int): The ID of the user.
-            user (UserUpdateRequest): The user update request object.
-
-        Returns:
-            UserUpdateResponse: The response data of the updated user.
-        """
-        try:
-            item = self.get_by_id(id)
-            data = user.model_dump(exclude_unset=True)
-            if "password" in data:
-                data["password"] = "hashed_" + data["password"]
-            for key, value in data.items():
-                setattr(item, key, value)
-            self.db.commit()
-            self.db.refresh(item)
-            response_data = {
-                "id": item.id,
-                "username": item.username,
-                "email": item.email,
-                "created_at": item.created_at.strftime("%Y-%m-%d %H:%M:%S"),
-                "updated_at": item.updated_at.strftime("%Y-%m-%d %H:%M:%S"),
-            }
-            return response_data
-        except DatabaseError as e:
-            raise HTTPException(status_code=500, detail="Internal server error")
-
-    def delete(self, id: int) -> UserResponse:
-        try:
-            item = self.get_by_id(id)
-            response_data = {
-                "id": item.id,
-                "username": item.username,
-                "email": item.email,
-                "created_at": item.created_at.strftime("%Y-%m-%d %H:%M:%S"),
-                "updated_at": item.updated_at.strftime("%Y-%m-%d %H:%M:%S"),
-            }
-            self.db.delete(item)
-            self.db.commit()
-            return response_data
-        except DatabaseError as e:
-            raise HTTPException(status_code=500, detail="Internal server error")
-
-    def bulk_delete(self, ids: Union[int, List[int]]):
-        if isinstance(ids, int):
-            ids = [ids]
-
-        deleted_users = []
-
-        for id in ids:
-            item = self.get_by_id(id)
-            if item:
-                self.db.delete(item)
-                response_data = {
-                    "id": item.id,
-                    "username": item.username,
-                    "email": item.email,
-                    "created_at": item.created_at.strftime("%Y-%m-%d %H:%M:%S"),
-                    "updated_at": item.updated_at.strftime("%Y-%m-%d %H:%M:%S"),
-                }
-                deleted_users.append(response_data)
-=======
         deleted_user_ids = [user.id for user in users_to_delete]
         for user in users_to_delete:
             self.db.delete(user)
->>>>>>> 1bf6a0f0
 
         self.db.commit()
 
